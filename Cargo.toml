[package]
name = "a121-rs"
version = "0.1.0"
edition = "2021"

[dependencies]
defmt = "0.3.5"
defmt-rtt = "0.4.0"

embedded-hal = "1.0.0"
embedded-hal-async = "1.0.0"
embassy-sync = { git = "https://github.com/embassy-rs/embassy", features = [ "defmt" ] }

<<<<<<< HEAD
num = { version = "0.4", default-features = false }
spin = "0.9.8"
=======
tinyrlibc = { version = "*", git = "https://github.com/rust-embedded-community/tinyrlibc", features = ["snprintf", "alloc"], default-features = false }
num = { version = "0.4", default-features = false, features = ["libm"]}
>>>>>>> e7a965e0

[build-dependencies]
bindgen = "0.69"
cc = "1.0"

[features]
distance = []
presence = []

[profile.dev]
lto = true
codegen-units = 1

[profile.release]
debug = 2
codegen-units = 1<|MERGE_RESOLUTION|>--- conflicted
+++ resolved
@@ -11,13 +11,8 @@
 embedded-hal-async = "1.0.0"
 embassy-sync = { git = "https://github.com/embassy-rs/embassy", features = [ "defmt" ] }
 
-<<<<<<< HEAD
-num = { version = "0.4", default-features = false }
-spin = "0.9.8"
-=======
 tinyrlibc = { version = "*", git = "https://github.com/rust-embedded-community/tinyrlibc", features = ["snprintf", "alloc"], default-features = false }
 num = { version = "0.4", default-features = false, features = ["libm"]}
->>>>>>> e7a965e0
 
 [build-dependencies]
 bindgen = "0.69"
