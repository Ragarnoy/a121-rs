#![no_std]

<<<<<<< HEAD
=======
extern crate alloc;

>>>>>>> 44c96a74
/// Configuration for the XM125
pub mod config;
#[cfg(any(feature = "distance", feature = "presence"))]
pub mod detector;
/// Hardware Abstraction Layer for the XM125
pub mod hal;
pub mod num;
pub mod processing;
pub mod radar;
/// C Bindings to the XM125 SDK
mod rss_bindings;
/// Module to control the XM125 sensor
<<<<<<< HEAD
pub mod sensor;
=======
pub mod sensor;

extern "C" {
    #[allow(dead_code)]
    fn snprintf(buf: *mut i8, len: u32, fmt: *const i8, ...) -> i32;
}
>>>>>>> 44c96a74
<|MERGE_RESOLUTION|>--- conflicted
+++ resolved
@@ -1,10 +1,7 @@
 #![no_std]
 
-<<<<<<< HEAD
-=======
 extern crate alloc;
 
->>>>>>> 44c96a74
 /// Configuration for the XM125
 pub mod config;
 #[cfg(any(feature = "distance", feature = "presence"))]
@@ -17,13 +14,9 @@
 /// C Bindings to the XM125 SDK
 mod rss_bindings;
 /// Module to control the XM125 sensor
-<<<<<<< HEAD
-pub mod sensor;
-=======
 pub mod sensor;
 
 extern "C" {
     #[allow(dead_code)]
     fn snprintf(buf: *mut i8, len: u32, fmt: *const i8, ...) -> i32;
-}
->>>>>>> 44c96a74
+}